--- conflicted
+++ resolved
@@ -1,10 +1,5 @@
-<<<<<<< HEAD
 import { object, string, mixed, lazy, boolean, number, array, Schema } from "yup";
 import { ApiVersion } from "./types";
-=======
-import { object, string, mixed, boolean } from 'yup';
-import { ApiVersion } from './types';
->>>>>>> 900ae398
 
 /**
  * Default number of metafields to fetch
@@ -94,11 +89,6 @@
   apiVersion: ApiVersion;
 
   /**
-<<<<<<< HEAD
-   * Product metafield configuration
-   */
-  productMetafields: PluginMetafieldOption;
-=======
    * Import Shopify collections
    */
   includeCollections: boolean;
@@ -114,11 +104,15 @@
   includeBlogs: boolean;
 
   /**
+   * Product metafield configuration
+   */
+  productMetafields: PluginMetafieldOption;
+
+  /**
    * Indicate if you are Shopify plus
    * This will change the rate limits
    */
   shopifyPlus: boolean;
->>>>>>> 900ae398
 }
 
 const PLUGIN_CONFIG_SCHEMA = object({
@@ -126,18 +120,14 @@
   adminAccessToken: string().required(),
   storefrontAccessToken: string().required(),
   storefrontShopDomain: string().optional(),
-<<<<<<< HEAD
-  apiVersion: mixed<ApiVersion>().oneOf([ApiVersion.Apr2020, ApiVersion.Jul2020]).default(ApiVersion.Apr2020),
-  productMetafields: PLUGIN_METAFIELD_CONFIG_SCHEMA,
-=======
   apiVersion: mixed<ApiVersion>()
-    .oneOf([ApiVersion.Apr2020, ApiVersion.Jul2020])
-    .default(ApiVersion.Apr2020),
+  .oneOf([ApiVersion.Apr2020, ApiVersion.Jul2020])
+  .default(ApiVersion.Apr2020),
   includeCollections: boolean().default(true),
   includePages: boolean().default(false),
   includeBlogs: boolean().default(false),
+  productMetafields: PLUGIN_METAFIELD_CONFIG_SCHEMA,
   shopifyPlus: boolean().default(false),
->>>>>>> 900ae398
 });
 
 export function parseConfig(input: unknown): PluginConfig {
